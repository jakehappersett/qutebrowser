--- conflicted
+++ resolved
@@ -117,12 +117,9 @@
         self._now_focused = None
         self.search_text = None
         self.search_flags = 0
-<<<<<<< HEAD
         self._local_marks = {}
         self._global_marks = {}
-=======
         self.default_window_icon = self.window().windowIcon()
->>>>>>> 26453344
         objreg.get('config').changed.connect(self.update_favicons)
         objreg.get('config').changed.connect(self.update_window_title)
         objreg.get('config').changed.connect(self.update_tab_titles)
